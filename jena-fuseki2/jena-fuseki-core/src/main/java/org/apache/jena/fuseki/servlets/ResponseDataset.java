--- conflicted
+++ resolved
@@ -18,18 +18,8 @@
 
 package org.apache.jena.fuseki.servlets;
 
-import static org.apache.jena.riot.WebContent.charsetUTF8;
-<<<<<<< HEAD
-=======
-import static org.apache.jena.riot.WebContent.contentTypeNQuads;
-import static org.apache.jena.riot.WebContent.contentTypeTriG;
-import static org.apache.jena.riot.WebContent.contentTypeJSONLD;
-import static org.apache.jena.riot.WebContent.contentTypeNTriples;
-import static org.apache.jena.riot.WebContent.contentTypeRDFJSON;
-import static org.apache.jena.riot.WebContent.contentTypeRDFXML;
-import static org.apache.jena.riot.WebContent.contentTypeTurtle;
+import static org.apache.jena.riot.WebContent.* ;
 
->>>>>>> 602e3c02
 import java.util.HashMap;
 import java.util.Map;
 
@@ -46,13 +36,12 @@
 import org.apache.jena.riot.Lang;
 import org.apache.jena.riot.RDFDataMgr;
 import org.apache.jena.riot.RDFLanguages;
+import org.apache.jena.riot.WebContent;
 import org.apache.jena.web.HttpSC;
 
 public class ResponseDataset
 {
     // Short names for "output="
-    private static final String contentOutputTriG          = "trig" ;
-    private static final String contentOutputNQuads        = "n-quads" ;
     private static final String contentOutputJSONLD        = "json-ld" ;
     private static final String contentOutputJSONRDF       = "json-rdf" ;
     private static final String contentOutputJSON          = "json" ;
@@ -60,15 +49,12 @@
     private static final String contentOutputText          = "text" ;
     private static final String contentOutputTTL           = "ttl" ;
     private static final String contentOutputNT            = "nt" ;
-
+    private static final String contentOutputTriG          = "trig" ;
+    private static final String contentOutputNQuads        = "n-quads" ;
 
     public static Map<String,String> shortNamesModel = new HashMap<String, String>() ;
     static {
-
         // Some short names.  keys are lowercase.
-        
-        ResponseOps.put(shortNamesModel, contentOutputNQuads,   contentTypeNQuads) ;
-        ResponseOps.put(shortNamesModel, contentOutputTriG,     contentTypeTriG) ;
         ResponseOps.put(shortNamesModel, contentOutputJSONLD,   contentTypeJSONLD) ;
         ResponseOps.put(shortNamesModel, contentOutputJSONRDF,  contentTypeRDFJSON) ;
         ResponseOps.put(shortNamesModel, contentOutputJSON,     contentTypeJSONLD) ;
@@ -76,6 +62,8 @@
         ResponseOps.put(shortNamesModel, contentOutputText,     contentTypeTurtle) ;
         ResponseOps.put(shortNamesModel, contentOutputTTL,      contentTypeTurtle) ;
         ResponseOps.put(shortNamesModel, contentOutputNT,       contentTypeNTriples) ;
+        ResponseOps.put(shortNamesModel, contentOutputNQuads,  WebContent.contentTypeNQuads) ;
+        ResponseOps.put(shortNamesModel, contentOutputTriG,     WebContent.contentTypeTriG) ;
     }
 
     public static void doResponseDataset(HttpAction action, Dataset dataset) 
@@ -86,7 +74,7 @@
         String mimeType = null ;        // Header request type 
 
         // TODO Use MediaType throughout.
-        MediaType i = ConNeg.chooseContentType(request, DEF.constructOffer, DEF.acceptNQuads) ;
+        MediaType i = ConNeg.chooseContentType(request, DEF.quadsOffer, DEF.acceptNQuads) ;
         if ( i != null )
             mimeType = i.getContentType() ;
 
@@ -140,10 +128,7 @@
             ResponseResultSet.setHttpResponse(action, contentType, charset) ; 
             response.setStatus(HttpSC.OK_200) ;
             ServletOutputStream out = response.getOutputStream() ;
-            if (RDFLanguages.isQuads(lang))
-                RDFDataMgr.write(out, dataset, lang) ;
-            else 
-            	RDFDataMgr.write(out, dataset.getDefaultModel(), lang) ;
+            RDFDataMgr.write(out, dataset, lang) ;
             out.flush() ;
         }
         catch (Exception ex) { 
