--- conflicted
+++ resolved
@@ -243,13 +243,9 @@
 	@Override
 	public void visit( final OpBGP opBGP )
 	{
-<<<<<<< HEAD
 		if (LOG.isDebugEnabled()) { LOG.debug( "Starting visiting OpBGP"); }
-		if (!securityEvaluator.evaluate(Action.Read, graphIRI))
-=======
 		Object principal = securityEvaluator.getPrincipal();
 		if (!securityEvaluator.evaluate(principal, Action.Read, graphIRI))
->>>>>>> ba660daa
 		{
 			if (silentFail)
 			{
